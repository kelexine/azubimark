<resources>
    <string name="app_name">AzubiMark</string>
    <string name="browse_files">Browse Files</string>
    <string name="about">About</string>
    <string name="theme">Change Theme</string>
    <string name="open_file">Open File</string>
    <string name="no_markdown_files">No Markdown files found in this directory</string>
    <string name="file_icon">File icon</string>
    <string name="about_description">AzubiMark is a modern Markdown viewer with Material You design principles and beautiful syntax highlighting.</string>
    <string name="developed_by">Developed by Franklin Kelechi (@kelexine)</string>
    <string name="view_on_github">View on GitHub</string>
    <string name="welcome_message">Welcome to AzubiMark! 📖\n\nOpen a markdown file to get started with beautiful, modern markdown rendering featuring Material Design 3.</string>
    <string name="copy_code">Copy code</string>
    <string name="code_copied">Code copied to clipboard</string>
    <string name="github_profile">GitHub Profile</string>
    <string name="blog_website">Blog Website</string>
    <string name="twitter_profile">Twitter Profile</string>
    
    <!-- Enhanced navigation strings -->
    <string name="search_document">Search in document</string>
    <string name="back_to_top">Back to top</string>
    <string name="document_outline">Document Outline</string>
    <string name="jump_to_section">Jump to section</string>
    <string name="no_headings_found">No headings found in document</string>
    <string name="search_query_hint">Search text…</string>
    <string name="search_results">Search Results</string>
    <string name="no_search_results">No results found</string>
    <string name="clear_search">Clear search</string>
    <string name="heading_level">Heading level %1$d</string>
    <string name="toggle_outline">Toggle document outline</string>
    <string name="copy_link">Copy link</string>
    <string name="link_copied">Link copied to clipboard</string>
    <string name="reading_progress">Reading progress: %1$d%%</string>
    <string name="search_results_count">%1$d results found</string>
    
    <!-- Settings strings -->
    <string name="settings">Settings</string>
    <string name="appearance_settings">Appearance</string>
    <string name="editor_settings">Editor</string>
    <string name="file_browser_settings">File Browser</string>
    <string name="accessibility_settings">Accessibility</string>
    <string name="advanced_settings">Advanced</string>
    <string name="actions">Actions</string>
    
    <!-- Theme settings -->
    <string name="theme_summary">Choose your preferred app theme</string>
    
    <!-- Font and spacing settings -->
    <string name="font_size">Font Size</string>
    <string name="font_size_summary">Adjust text size for better readability</string>
    <string name="line_spacing">Line Spacing</string>
    <string name="line_spacing_summary">Control spacing between lines</string>
    
    <!-- Reading mode -->
    <string name="reading_mode">Reading Mode</string>
    <string name="reading_mode_summary">Distraction-free reading experience</string>
    
    <!-- Editor settings -->
    <string name="syntax_highlighting">Syntax Highlighting</string>
    <string name="syntax_highlighting_summary">Highlight code syntax in documents</string>
    <string name="code_block_style">Code Block Style</string>
    <string name="code_block_style_summary">Choose code block appearance</string>
    <string name="auto_scroll_outline">Auto-scroll Outline</string>
    <string name="auto_scroll_outline_summary">Follow current reading position</string>
    <string name="show_line_numbers">Show Line Numbers</string>
    <string name="show_line_numbers_summary">Display line numbers in code blocks</string>
    
    <!-- File browser settings -->
    <string name="start_location">Default Start Location</string>
    <string name="start_location_summary">Where to start browsing files</string>
    <string name="show_hidden_files">Show Hidden Files</string>
    <string name="show_hidden_files_summary">Display files starting with a dot</string>
    <string name="sort_folders_first">Sort Folders First</string>
    <string name="sort_folders_first_summary">Always show folders before files</string>
    <string name="file_sort_order">File Sort Order</string>
    <string name="file_sort_order_summary">How to order files and folders</string>
    
    <!-- Accessibility settings -->
    <string name="high_contrast">High Contrast</string>
    <string name="high_contrast_summary">Increase contrast for better visibility</string>
    <string name="large_touch_targets">Large Touch Targets</string>
    <string name="large_touch_targets_summary">Make buttons easier to tap</string>
    <string name="voice_feedback">Voice Feedback</string>
    <string name="voice_feedback_summary">Enable voice announcements</string>
    
    <!-- Advanced settings -->
    <string name="debug_mode">Debug Mode</string>
    <string name="debug_mode_summary">Enable debugging features</string>
    <string name="cache_size">Cache Size</string>
    <string name="cache_size_summary">View and manage cached data</string>
    <string name="export_settings">Export Settings</string>
    <string name="export_settings_summary">Save your preferences to file</string>
    <string name="import_settings">Import Settings</string>
    <string name="import_settings_summary">Load preferences from file</string>
    
    <!-- Action settings -->
    <string name="about_summary">App information and credits</string>
    <string name="reset_settings">Reset to Defaults</string>
    <string name="reset_settings_summary">Restore all settings to default values</string>
    <string name="reset_settings_title">Reset Settings</string>
    <string name="reset_settings_message">This will reset all settings to their default values. Are you sure?</string>
    <string name="reset">Reset</string>
    
    <!-- File browser enhancements -->
    <string name="create_folder">Create Folder</string>
    <string name="folder_name">Folder Name</string>
    <string name="create">Create</string>
    <string name="refresh">Refresh</string>
    <string name="sort_by">Sort By</string>
    <string name="view_type">View Type</string>
    <string name="list_view">List View</string>
    <string name="grid_view">Grid View</string>
    <string name="file_details">File Details</string>
    <string name="file_size">Size: %1$s</string>
    <string name="file_modified">Modified: %1$s</string>
    <string name="parent_directory">Parent Directory</string>
    <string name="storage_permission_required">Storage permission is required to browse files</string>
    <string name="grant_permission">Grant Permission</string>
    <string name="permission_denied">Permission denied</string>
    
    <!-- File operations -->
    <string name="rename">Rename</string>
    <string name="delete">Delete</string>
    <string name="copy">Copy</string>
    <string name="move">Move</string>
    <string name="share">Share</string>
    <string name="properties">Properties</string>
    <string name="confirm_delete">Delete "%1$s"?</string>
    <string name="delete_confirmation">This action cannot be undone.</string>
    <string name="file_deleted">File deleted</string>
    <string name="folder_deleted">Folder deleted</string>
    <string name="operation_failed">Operation failed: %1$s</string>
    
    <!-- Search enhancements -->
    <string name="search_in_files">Search in Files</string>
    <string name="search_hint">Search for text in markdown files…</string>
    <string name="searching">Searching…</string>
    <string name="search_complete">Search complete</string>
    <string name="files_found">%1$d files found</string>
    <string name="no_files_found">No files found</string>
    <string name="more_options">More options</string>
    
    <!-- Enhanced UI Strings -->
    <string name="navigation_menu">Navigation menu</string>
    <string name="search_document_hint">Search in document…</string>
    <string name="table_of_contents">Table of Contents</string>
    <string name="collapse_all">Collapse All</string>
    <string name="expand_all">Expand All</string>
    <string name="go_to_top">Go to Top</string>
    <string name="go_to_bottom">Go to Bottom</string>
<<<<<<< HEAD
    <string name="reading_mode">Reading Mode</string>
=======
>>>>>>> 732bdf5b
    <string name="export_document">Export Document</string>
    <string name="preferences">Preferences</string>
    <string name="theme_settings">Theme Settings</string>
    <string name="text_size">Text Size</string>
    <string name="toolbar_overflow">More options</string>
    
    <!-- Toolbar and Search -->
<<<<<<< HEAD
    <string name="search_document">Search document</string>
    <string name="close_search">Close search</string>
    <string name="clear_search">Clear search</string>
    <string name="search_results">Search results</string>
    <string name="no_search_results">No results found</string>
=======
    <string name="close_search">Close search</string>
>>>>>>> 732bdf5b
    
    <!-- Navigation Drawer -->
    <string name="navigation_drawer_open">Open navigation drawer</string>
    <string name="navigation_drawer_close">Close navigation drawer</string>
<<<<<<< HEAD
    <string name="jump_to_section">Jump to section</string>
    <string name="document_outline">Document Outline</string>
=======
>>>>>>> 732bdf5b
    
    <!-- Content descriptions -->
    <string name="search_icon">Search</string>
    <string name="menu_icon">Menu</string>
    <string name="close_icon">Close</string>
    <string name="outline_icon">Outline</string>
<<<<<<< HEAD
    <string name="heading_level">Heading level</string>
=======
>>>>>>> 732bdf5b
    <string name="current_section">Current section</string>
    <string name="heading_level_content_description">Heading level %1$d: %2$s</string>
    
</resources><|MERGE_RESOLUTION|>--- conflicted
+++ resolved
@@ -148,10 +148,8 @@
     <string name="expand_all">Expand All</string>
     <string name="go_to_top">Go to Top</string>
     <string name="go_to_bottom">Go to Bottom</string>
-<<<<<<< HEAD
+    <string name="go_to_bottom">Go to Bottom</string>
     <string name="reading_mode">Reading Mode</string>
-=======
->>>>>>> 732bdf5b
     <string name="export_document">Export Document</string>
     <string name="preferences">Preferences</string>
     <string name="theme_settings">Theme Settings</string>
@@ -159,34 +157,24 @@
     <string name="toolbar_overflow">More options</string>
     
     <!-- Toolbar and Search -->
-<<<<<<< HEAD
     <string name="search_document">Search document</string>
     <string name="close_search">Close search</string>
     <string name="clear_search">Clear search</string>
     <string name="search_results">Search results</string>
     <string name="no_search_results">No results found</string>
-=======
-    <string name="close_search">Close search</string>
->>>>>>> 732bdf5b
     
     <!-- Navigation Drawer -->
     <string name="navigation_drawer_open">Open navigation drawer</string>
     <string name="navigation_drawer_close">Close navigation drawer</string>
-<<<<<<< HEAD
     <string name="jump_to_section">Jump to section</string>
     <string name="document_outline">Document Outline</string>
-=======
->>>>>>> 732bdf5b
     
     <!-- Content descriptions -->
     <string name="search_icon">Search</string>
     <string name="menu_icon">Menu</string>
     <string name="close_icon">Close</string>
     <string name="outline_icon">Outline</string>
-<<<<<<< HEAD
     <string name="heading_level">Heading level</string>
-=======
->>>>>>> 732bdf5b
     <string name="current_section">Current section</string>
     <string name="heading_level_content_description">Heading level %1$d: %2$s</string>
     
