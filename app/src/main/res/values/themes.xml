--- conflicted
+++ resolved
@@ -228,10 +228,7 @@
         <item name="indicatorColor">?attr/colorPrimary</item>
         <item name="trackColor">?attr/colorSurfaceVariant</item>
         <item name="trackThickness">3dp</item>
-<<<<<<< HEAD
-=======
         <item name="indicatorCornerRadius">2dp</item>
         <item name="trackCornerRadius">2dp</item>
->>>>>>> 52f74ff4
     </style>
 </resources>